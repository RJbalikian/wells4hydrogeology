import datetime
import logging
import os
import pathlib

import pandas as pd

import w4h

#log_filename = None

#Log data to file
"""def logger(func):
    def wrapper(*args, **kwargs):
        global log_filename
        #log parameter should be false by default on all. If true, will show up in kwargs
            #Is there a way to do this so all can be set at once?
        if 'log' in kwargs.keys():
            log_file = kwargs.pop('log', None)
        else:
            log_file = None
        if log_file == True and (func.__name__ == 'file_setup' or func.__name__ == 'new_logfile'):
            out_dir = kwargs.pop('out_dir', None)
            if out_dir is None:
                out_dir = kwargs['db_dir']
            timestamp = datetime.datetime.now().strftime('%Y-%m-%d_%H-%M-%S')
            log_filename = f"log_{timestamp}.txt"
            logging.basicConfig(filename=log_filename, level=logging.INFO)
        elif log_file == True:
            if log_filename:
                logging.basicConfig(filename=log_filename, level=logging.INFO)
            else:
                timestamp = datetime.datetime.now().strftime('%Y-%m-%d_%H-%M-%S')
                log_filename = f"log_{timestamp}.txt"
                logging.basicConfig(filename=log_filename, level=logging.INFO)
        else:
            pass
        result = func(*args, **kwargs)
        print('logged', func.__name__)
        print('fname', log_filename)
        return result
    return wrapper"""

log_filename=None

def logger_function(logtocommence, parameters, func_name):
    """Function to log other functions, to be called from within other functions

    Parameters
    ----------
    logtocommence : bool
        Whether to perform logging steps
    parameters : dict
        Dictionary containing parameters and their values, from function
    func_name : str
        Name of function within which this is called
    """
    if logtocommence:
        global log_filename
        #log parameter should be false by default on all. If true, will show up in kwargs
            #Is there a way to do this so all can be set at once?
        if 'log' in parameters.keys():
            log_file = parameters.pop('log', None)
        else:
            log_file = None
        
        curr_time = datetime.datetime.now()
        FORMAT = '%(asctime)s  %(message)s'
        if log_file == True and (func_name == 'file_setup' or func_name == 'new_logfile'):
            out_dir = parameters.pop('log_dir', None)
            if out_dir is None:
                out_dir = parameters['db_dir']
            timestamp = curr_time.strftime('%Y-%m-%d_%H-%M-%S')
            log_filename = pathlib.Path(out_dir).joinpath(f"log_{timestamp}.txt")
            print('Logging data to', log_filename)
            logging.basicConfig(filename=log_filename, level=logging.INFO, format=FORMAT, filemode='w')
            logging.info(f"Called {func_name} with args: {parameters}")
        elif log_file == True:
            if log_filename:
                logging.basicConfig(filename=log_filename, level=logging.INFO, format=FORMAT)
                logging.info(f"Called {func_name} with args: {parameters}")
            else:
                timestamp = curr_time.strftime('%Y-%m-%d_%H-%M-%S')
                log_filename = f"log_{timestamp}.txt"
                logging.basicConfig(filename=log_filename, level=logging.INFO, format=FORMAT)
                logging.info(f"Called {func_name} with args: {parameters}")
        else:
            pass
    return

def run(well_data, well_data_cols=None, 
        well_metadata=None, well_metadata_cols=None, 
        description_col='FORMATION', top_col='TOP', bottom_col='BOTTOM', depth_type='depth',
<<<<<<< HEAD
        xcol='LONGITUDE', ycol='LATITUDE', zcol='ELEVATION', idcol='API_NUMBER', output_crs='EPSG:4269',
=======
        study_area=None, xcol='LONGITUDE', ycol='LATITUDE', zcol='ELEVATION', idcol='API_NUMBER', output_crs='EPSG:4269',
>>>>>>> efdaf862
        surf_elev_file=None, bedrock_elev_file=None, model_grid=None,
        lith_dict=None, lith_dict_start=None, lith_dict_wildcard=None,
        target_dict=None,
        target_name='CoarseFine',
        export_dir=None,
        verbose=False,
        log=False,
        **keyword_parameters):
    
    """Function to run entire process with one line of code

    Parameters
    ----------
    well_data : str or pathlib.Path obj
        Filepath to file or directory containing well data.
    well_data_cols : List or list-like
        Columns to 
    well_metadata : str or pathlib.Path object
        Filepath to file or directory containing well metadata, such as location and elevation.
    well_metadata_cols : List or list-like
        _description_
    description_col : str, default = 'FORMATION'
        Name of column containing geologic descriptions of the well interval. This column should be in well_data.
    top_col : str, default = 'TOP'
        Name of column containing depth/elevation at top of well interval. This column should be in well_data.
    bottom_col : str, default = 'BOTTOM'
        Name of column containing depth/elevation at bottom of well interval. This column should be in well_data.    
    depth_type : str, default = 'depth'
        Whether values top_col or bottom_col refer to depth or elevation.
    study_area : str or pathlib.Path object, or geopandas.GeoDataFrame
        _description_
    xcol : str, default = 'LONGITUDE' 
        Name of column containing x coordinates. This column should be in well_metadata unless well_metadata is not read, then it should be in well_data.
    ycol : str, default = 'LATITUDE'
        Name of column containing y coordinates. This column should be in well_metadata unless well_metadata is not read, then it should be in well_data.
    zcol : str, default = 'ELEVATION' 
        Name of column containing z coordinates. This column should be in well_metadata unless well_metadata is not read, then it should be in well_data.
    output_crs : crs definition accepted by pyproj, default = 'EPSG:4269'
        CRS to output all of the data into
    surf_elev_file : str or pathlib.Path object
        _description_
    bedrock_elev_file : str or pathlib.Path object
        _description_
    model_grid : str or pathlib.Path object, or model grid parameters (see model_grid function)
        _description_
    lith_dict : str or pathlib.Path object, or pandas.DataFrame
        _description_
    lith_dict_start : str or pathlib.Path object, or pandas.DataFrame
        _description_
    lith_dict_wildcard : str or pathlib.Path object, or pandas.DataFrame
        _description_
    target_dict : str or pathlib.Path object, or pandas.DataFrame
        _description_
    target_name : str, default = 'CoarseFine'
        Name of target of interest, to be used on exported files
    export_dir : str or pathlib.Path object, default = None
        Directory to export output files
    verbose : bool, default = False
        Whether to print updates/results
    log : bool, default = False
        Whether to send parameters and outputs to log file, to be saved in export_dir, or the same directory as well_data if export_dir not defined.
    """

    #Get important information
    todayDate, dateSuffix = w4h.get_current_date() 
    repoDir = pathlib.Path(os.getcwd()) #this will need to be updated for pypi packaging

    #Get data (files or otherwise)
    file_setup_kwargs = {k: v for k, v in locals()['parameters'].items() if k in w4h.file_setup.__code__.co_varnames}
    
    #Check how well_data and well_metadata were defined
    if isinstance(well_data, pathlib.PurePath) or isinstance(well_data, str):
        #Convert well_data to pathlib.Path if not already
        if isinstance(well_data, str):
            well_data = pathlib.Path(well_data)

        if well_metadata is None:
            if well_data.is_dir():
                downholeDataPATH, headerDataPATH = w4h.file_setup(well_data=well_data, verbose=verbose, log=log, **file_setup_kwargs)             
            elif well_data.exists():
                downholeDataPATH, _ = w4h.file_setup(well_data=well_data, verbose=verbose, log=log, **file_setup_kwargs)             
            else:
                print('ERROR: well_data file does not exist:{}'.format(well_data))
        elif isinstance(well_metadata, pathlib.PurePath) or isinstance(well_metadata, str):
            if isinstance(well_metadata, str):
                well_metadata = pathlib.Path(well_metadata)    
            downholeDataPATH, headerDataPATH = w4h.file_setup(well_data=well_data, metadata=well_metadata, **file_setup_kwargs)                
        else:
            if isinstance(well_metadata, pd.DataFrame):
                downholeDataPATH, _ = w4h.file_setup(well_data=well_data, verbose=verbose, log=log, **file_setup_kwargs)             
                headerDataPATH = well_metadata
            elif well_metadata is None:
                downholeDataPATH, _ = w4h.file_setup(well_data=well_data, verbose=verbose, log=log, **file_setup_kwargs)             

    elif isinstance(well_data, pd.DataFrame):
        if isinstance(well_metadata, pd.DataFrame):
            downholeDataPATH = well_data
            headerDataPATH = well_metadata
        elif isinstance(well_metadata, pathlib.PurePath) or isinstance(well_metadata, str):
            _, headerDataPATH = w4h.file_setup(well_data=well_metadata, metadata=well_metadata, verbose=verbose, log=log, **file_setup_kwargs)                
            downholeDataPATH = well_data
        else:
            print('ERROR: well_metadata must be a string filepath, a pathlib.Path object, or pandas.DataFrame')
    else:
        print('ERROR: well_data must be a string filepath, a pathlib.Path object, or pandas.DataFrame')

    #Get pandas dataframes from input
    read_raw_txt_kwargs = {k: v for k, v in locals()['parameters'].items() if k in w4h.read_raw_txt.__code__.co_varnames}
    downholeDataIN, headerDataIN = w4h.read_raw_txt(data_filepath=downholeDataPATH, metadata_filepath=headerDataPATH, verbose=verbose, log=log, **read_raw_txt_kwargs) #Functions to read data into dataframes. Also excludes extraneous columns, and drops header data with no location information

    #Define data types (file will need to be udpated)
    downholeData = w4h.define_dtypes(df=downholeDataIN, dtype_file='downholeDataTypes.txt', log=log)
    headerData = w4h.define_dtypes(df=headerDataIN, dtype_file='headerDataTypes.txt', log=log)

    #Get Study area
    read_study_area_kwargs = {k: v for k, v in locals()['parameters'].items() if k in w4h.read_study_area.__code__.co_varnames}
    if study_area is None:
        studyAreaIN = None
        use_study_area = False
    else:
        studyAreaIN = w4h.read_study_area(studyareapath=study_area, log=log, **read_study_area_kwargs)
        use_study_area = True

    #Get surfaces and grid(s)
    read_grid_kwargs = {k: v for k, v in locals()['parameters'].items() if k in w4h.read_grid.__code__.co_varnames}

    modelGridPath = model_grid
    surfaceElevPath = surf_elev_file
    bedrockElevPath = bedrock_elev_file
    #UPDATE: allow other types of model grid read ***
    modelGrid = w4h.read_grid(datapath=modelGridPath, grid_type='model', study_area=studyAreaIN,  clip_to_study_area=use_study_area, log=log, **read_grid_kwargs)
    surfaceElevGridIN = w4h.read_grid(datapath=surfaceElevPath, grid_type='surface', study_area=studyAreaIN, clip_to_study_area=use_study_area, log=log, **read_grid_kwargs)
    bedrockElevGridIN = w4h.read_grid(datapath=bedrockElevPath, grid_type='bedrock', study_area=studyAreaIN, clip_to_study_area=use_study_area, log=log, **read_grid_kwargs)

    #Add control points
    #UPDATE: Code here for adding in control points ***

    #UPDATE: MAKE SURE CRS's all align ***

    #Convert headerData to have geometry
    coords2geometry_kwargs = {k: v for k, v in locals()['parameters'].items() if k in w4h.coords2geometry.__code__.co_varnames}
    headerData = w4h.coords2geometry(df=headerData, xcol=xcol, ycol=ycol, zcol=zcol, log=log, **coords2geometry_kwargs)
    clip_gdf2study_area_kwargs = {k: v for k, v in locals()['parameters'].items() if k in w4h.clip_gdf2study_area.__code__.co_varnames}
    headerData = w4h.clip_gdf2study_area(study_area=studyAreaIN, gdf=headerData, log=log, **clip_gdf2study_area_kwargs)

    #Clean up data
    downholeData = w4h.remove_nonlocated(downholeData, headerData, log=log, verbose=verbose)
    headerData = w4h.remove_no_topo(df=headerData, zcol=zcol, verbose=verbose, log=log)

    drop_no_depth_kwargs = {k: v for k, v in locals()['parameters'].items() if k in w4h.drop_no_depth.__code__.co_varnames}
    donwholeData = w4h.drop_no_depth(downholeData, verbose=verbose, top_col=top_col, bottom_col=bottom_col, log=log, **drop_no_depth_kwargs) #Drop records with no depth information

    drop_bad_depth_kwargs = {k: v for k, v in locals()['parameters'].items() if k in w4h.drop_bad_depth.__code__.co_varnames}
    donwholeData = w4h.drop_bad_depth(downholeData, verbose=verbose, top_col=top_col, bottom_col=bottom_col, depth_type=depth_type, log=log, **drop_bad_depth_kwargs)#Drop records with bad depth information (i.e., top depth > bottom depth) (Also calculates thickness of each record)

    drop_no_formation_kwargs = {k: v for k, v in locals()['parameters'].items() if k in w4h.drop_no_formation.__code__.co_varnames}
    downholeData = w4h.drop_no_formation(downholeData, description_col=description_col, verbose=verbose, log=log, **drop_no_formation_kwargs)

    #CLASSIFICATION
    #Read dictionary definitions and classify
    get_search_terms_kwargs = {k: v for k, v in locals().items() if k in w4h.get_search_terms.__code__.co_varnames}
    specTermsPATH, startTermsPATH, wildcardTermsPATH, = w4h.get_search_terms(spec_dir=lith_dict, start_dir=lith_dict_start, wildcard_dir=lith_dict_wildcard, log=log, **get_search_terms_kwargs)
    read_dictionary_terms_kwargs = {k: v for k, v in locals().items() if k in w4h.read_dictionary_terms.__code__.co_varnames}
    specTerms = w4h.read_dictionary_terms(dict_file=specTermsPATH, log=log, **read_dictionary_terms_kwargs)
    startTerms = w4h.read_dictionary_terms(dict_file=startTermsPATH, log=log, **read_dictionary_terms_kwargs)
    wildcardTerms = w4h.read_dictionary_terms(dict_file=wildcardTermsPATH, log=log, **read_dictionary_terms_kwargs)

    #Clean up dictionary terms
    specTerms.drop_duplicates(subset='FORMATION', inplace=True)
    specTerms.reset_index(inplace=True, drop=True)

    startTerms.drop_duplicates(subset='FORMATION', inplace=True)
    startTerms.reset_index(inplace=True, drop=True)

    wildcardTerms.drop_duplicates(subset='FORMATION', inplace=True)
    wildcardTerms.reset_index(inplace=True, drop=True)

    if verbose:
        print('Search terms to be used:')
        print('\t {} exact match term/definition pairs')
        print('\t {} starting match term/definition pairs')
        print('\t {} wildcard match term/definition pairs')

    #CLASSIFICATIONS
    #Exact match classifications
    downholeData = w4h.specific_define(downholeData, specTerms, description_col=description_col, verbose=verbose, log=log)
    
    #.startswith classifications
    classifedDF, searchDF = w4h.split_defined(downholeData, verbose=verbose, log=log)
    searchDF = w4h.start_define(df=searchDF, terms_df=startTerms, description_col=description_col, verbose=verbose, log=log)
    downholeData = w4h.remerge_data(classifieddf=classifedDF, searchdf=searchDF) #UPDATE: Needed? ***    

    #wildcard/any substring match classifications    
    classifedDF, searchDF = w4h.split_defined(downholeData, verbose=verbose, log=log)
    searchDF = w4h.wildcard_define(df=searchDF, terms_df=wildcardTerms, description_col=description_col, verbose=verbose, log=log)
    downholeData = w4h.remerge_data(classifieddf=classifedDF, searchdf=searchDF) #UPDATE: Needed? ***    

    #Depth classification
    classifedDF, searchDF = w4h.split_defined(downholeData, verbose=verbose, log=log)
    searchDF = w4h.depth_define(searchDF, thresh=550, verbose=verbose, log=log)
    downholeData = w4h.remerge_data(classifieddf=classifedDF, searchdf=searchDF) #UPDATE: Needed? ***
    
    #Fill unclassified data
    downholeData = w4h.fill_unclassified(downholeData, classification_col='CLASS_FLAG')
    
    #Add target interpratations
    read_lithologies_kwargs = {k: v for k, v in locals().items() if k in w4h.read_lithologies.__code__.co_varnames}
    targetInterpDF = w4h.read_lithologies(lith_file=target_dict, log=log, **read_lithologies_kwargs)
    downholeData = w4h.merge_lithologies(df=downholeData, targinterps_df=targetInterpDF, target_col='TARGET', target_class='bool')
    
    #Get ready for next steps
    downholeData = w4h.sort_dataframe(df=downholeData, sort_cols=['API_NUMBER','TOP'], remove_nans=True)

    #Analyze Surface(s) and grid(s)
    bedrockGrid, surfaceGrid = w4h.align_rasters(grids_unaligned=[bedrockElevGridIN, surfaceElevGridIN], modelgrid=modelGrid, no_data_val=0, log=log)
    driftThickGrid, layerThickGrid = w4h.get_drift_thick(surface=surfaceGrid, bedrock=bedrockGrid, layers=9, plot=verbose, log=log)
    headerData = w4h.sample_raster_points(raster=bedrockGrid, points_df=headerData, xcol=xcol, ycol=ycol, new_col='BEDROCK_ELEV_FT', verbose=verbose, log=log)
    headerData = w4h.sample_raster_points(raster=surfaceGrid, points_df=headerData, xcol=xcol, ycol=ycol, new_col='SURFACE_ELEV_FT', verbose=verbose, log=log)
    headerData = w4h.sample_raster_points(raster=driftThickGrid, points_df=headerData, xcol=xcol, ycol=ycol, new_col='BEDROCK_DEPTH_FT', verbose=verbose, log=log)
    headerData = w4h.sample_raster_points(raster=layerThickGrid, points_df=headerData, xcol=xcol, ycol=ycol, new_col='LAYER_THICK_FT', verbose=verbose, log=log)
    headerData = w4h.get_layer_depths(well_metadata=headerData, no_layers=9, log=log)

    #UPDATE: Check if this actually works, I think they should be copies of each other if well_metadata is not specified and not found using the metadata_filename pattern in file_setup() ***
    #Merge header and data into one df, if applicable
    if downholeData.values.base is headerData.values.base:
        pass
    else:
        #downholeData = pd.merge(left = downholeData, right = headerData, on=idcol)
        downholeData = w4h.merge_tables(data_df=downholeData,  header_df=headerData, data_cols=None, header_cols=None, on=idcol, how='inner', auto_pick_cols=True, log=log)
    
    #UPDATE: START HERE AGAIN, double checck and get kwargs for all functions ***
    #downholeData = downholeData.copy()
    #UPDATE: Potentially need to remove duplicate columns here, I think I fixed that tho ***
    resdf = w4h.layer_target_thick(downholeData, layers=9, return_all=False, outfile_prefix='CoarseFine', export_dir=export_dir, depth_top_col=top_col, depth_bot_col=bottom_col, log=log)
    layers_data = w4h.layer_interp(points=resdf, layers=9, grid=modelGrid, method='lin', log=log)

    if export_dir is None:
        if well_data.is_dir():
            export_dir = well_data.joinpath('Output')
        else:
            export_dir = well_data.parent.joinpath()
        
        if not export_dir.exists():
            try:
                export_dir.mkdir()
            except:
                pass

    w4h.export_grids(grid_data=layers_data, out_path=export_dir, file_id='',filetype='tif', variable_sep=True, date_stamp=True, log=log)
    return resdf, layers_data<|MERGE_RESOLUTION|>--- conflicted
+++ resolved
@@ -91,11 +91,7 @@
 def run(well_data, well_data_cols=None, 
         well_metadata=None, well_metadata_cols=None, 
         description_col='FORMATION', top_col='TOP', bottom_col='BOTTOM', depth_type='depth',
-<<<<<<< HEAD
         xcol='LONGITUDE', ycol='LATITUDE', zcol='ELEVATION', idcol='API_NUMBER', output_crs='EPSG:4269',
-=======
-        study_area=None, xcol='LONGITUDE', ycol='LATITUDE', zcol='ELEVATION', idcol='API_NUMBER', output_crs='EPSG:4269',
->>>>>>> efdaf862
         surf_elev_file=None, bedrock_elev_file=None, model_grid=None,
         lith_dict=None, lith_dict_start=None, lith_dict_wildcard=None,
         target_dict=None,
