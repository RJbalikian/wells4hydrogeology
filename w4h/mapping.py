--- conflicted
+++ resolved
@@ -497,11 +497,7 @@
     return grid
 
 #Read the model grid into (rio)xarray
-<<<<<<< HEAD
-def read_model_grid(gridpath, study_area=None, nodataval=0, read_grid=True, node_byspace=False, study_area_crs=None, grid_crs=None, log=False):
-=======
 def read_model_grid(model_grid_path, study_area=None, no_data_val_grid=0, read_grid=True, node_byspace=True, study_area_crs=None, grid_crs=None, verbose=False, log=False):
->>>>>>> 8950df8a
     """Reads in model grid to xarray data array
 
     Parameters
@@ -620,11 +616,7 @@
     return modelGrid
 
 #Read a grid from a file in using rioxarray
-<<<<<<< HEAD
-def read_grid(datapath='', grid_type='model', nodataval=0, use_service=False, study_area=None, study_area_crs=None, grid_crs=None, log=False, **kwargs):
-=======
 def read_grid(grid_path=None, grid_type='model', no_data_val_grid=0, use_service=False, study_area=None, study_area_crs=None, grid_crs=None, verbose=False, log=False, **kwargs):
->>>>>>> 8950df8a
     """Reads in grid
 
     Parameters
@@ -659,11 +651,7 @@
             rgrid = kwargs['read_grid']
         else:
             rgrid=True
-<<<<<<< HEAD
-        gridIN = read_model_grid(gridpath=datapath, study_area=study_area, nodataval=0, read_grid=rgrid, study_area_crs=study_area_crs, grid_crs=grid_crs)
-=======
         gridIN = read_model_grid(model_grid_path=grid_path, study_area=study_area,  no_data_val_grid=0, read_grid=rgrid, study_area_crs=study_area_crs, grid_crs=grid_crs, verbose=verbose)
->>>>>>> 8950df8a
     else:
         if use_service==False:
             gridIN = rxr.open_rasterio(grid_path)
