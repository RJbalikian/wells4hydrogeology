"""The Layers module contains functions for splitting data into a layered model
and for interpolating data within the layers
"""

import datetime
import inspect
import numbers
import os
import pathlib

import xarray as xr
import geopandas as gpd
import matplotlib.pyplot as plt
import numpy as np
import pandas as pd
from scipy import interpolate
from scipy.spatial import Voronoi, voronoi_plot_2d
from shapely import Point, Polygon, wkt

import w4h
from w4h import logger_function, verbose_print


# Function to Merge tables
def merge_metadata(data_df, header_df,
                   well_id_col='API_NUMBER', data_cols=None,
                   header_cols=None, auto_pick_cols=False,
                   drop_duplicate_cols=True,
                   log=False, verbose=False, **kwargs):

    """Function to merge tables, intended for merging metadata and data tables

    Parameters
    ----------
    data_df : pandas.DataFrame
        "Left" dataframe, intended for this purpose to be
        dataframe with main data, but can be anything
    header_df : pandas.DataFrame
        "Right" dataframe, intended for this purpose to be
        dataframe with metadata, but can be anything
    data_cols : list, optional
        List of strings of column names, for columns
        to be included after join from "left" table (data table).
        If None, all columns are kept, by default None
    header_cols : list, optional
        List of strings of columns names, for columns to be included
        in merged table after merge from "right" table (metadata).
        If None, all columns are kept, by default None
    auto_pick_cols : bool, default = False
        Whether to autopick the columns from the metadata table.
        If True, the following column names are kept:
        [`well_id_col`, 'LATITUDE', 'LONGITUDE', 'BEDROCK_ELEV',
        'SURFACE_ELEV', 'BEDROCK_DEPTH', 'LAYER_THICK'], by default False.
    drop_duplicate_cols : bool, optional
        If True, drops duplicate columns from the tables so that
        columns do not get renamed upon merge, by default True.
    log : bool, default = False
        Whether to log inputs and outputs to log file.
    **kwargs
        kwargs that are passed directly to pd.merge().
        By default, the 'on' and 'how' parameters are defined as
        on=`well_id_col` and how='inner'.

    Returns
    -------
    mergedTable : pandas.DataFrame
        Merged dataframe
    """
    logger_function(log, locals(), inspect.currentframe().f_code.co_name)
    if verbose:
        verbose_print(merge_metadata, locals(), exclude_params=['data_df',
                                                                'header_df'])
    if header_df is None:
        # Figure out which columns to include
        if data_cols is None:
            # If not specified, get all the cols
            data_cols = data_df.columns
        else:
            if header_cols is not None:
                data_cols = data_cols + header_cols

        data_df = data_df[data_cols]

        mergedTable = data_df
    else:
        if auto_pick_cols:
            header_cols = [well_id_col, 'LATITUDE', 'LONGITUDE',
                           'BEDROCK_ELEV', 'SURFACE_ELEV', 'BEDROCK_DEPTH',
                           'LAYER_THICK']

            for c in header_df.columns:
                if c.startswith('ELEV_') or c.startswith('DEPTH'):
                    header_cols.append(c)
                if '_PROJ' in c:
                    header_cols.append(c)
            header_cols.append('geometry')
        elif header_cols is None:
            header_cols = header_df.columns
        else:
            header_cols = header_cols

        # If not specified, get all the cols
        if data_cols is None:
            data_cols = data_df.columns

        # Defults for on and how
        if 'on' not in kwargs.keys():
            kwargs['on'] = well_id_col

        if 'how' not in kwargs.keys():
            kwargs['how'] = 'inner'

        # Drop duplicate columns
        if drop_duplicate_cols:
            header_colCopy = header_cols.copy()
            remCount = 0
            for i, c in enumerate(header_colCopy):
                if c in data_cols and c != kwargs['on']:
                    if verbose:
                        print('Removing {} (duplicate columns) from data.'.format(header_cols[i-remCount]))
                    header_cols.pop(i - remCount)
                    remCount += 1

        leftTable_join = data_df[data_cols]
        rightTable_join = header_df[header_cols]

        mergedTable = pd.merge(left=leftTable_join, right=rightTable_join,
                               **kwargs)
    return mergedTable


# Get layer depths of each layer, based on precalculated layer thickness
def get_layer_depths(df_with_depths, surface_elev_col='SURFACE_ELEV',
                     layer_thick_col='LAYER_THICK', layers=9, log=False):

    """Function to calculate depths and elevations of each model layer
    at each well based on surface elevation, bedrock elevation,
    and number of layers/layer thickness

    Parameters
    ----------
    df_with_depths : pandas.DataFrame
        DataFrame containing well metdata
    layers : int, default=9
        Number of layers. This should correlate with
        get_drift_thick() input parameter, if drift thickness was calculated
        using that function, by default 9.
    log : bool, default = False
        Whether to log inputs and outputs to log file.

    Returns
    -------
    pandas.DataFrame
        DataFrame containing new columns for depth to/elevation of layers.
    """
    logger_function(log, locals(), inspect.currentframe().f_code.co_name)

    for layer in range(0, layers):  # For each layer
        # Make column names
        depthColName = 'DEPTH_LAYER'+str(layer+1)

        # Calculate depth to each layer at each well, in feet and meters
        df_with_depths[depthColName] = df_with_depths[layer_thick_col] * layer

    for layer in range(0, layers):  # For each layer
        elevColName = 'ELEV_LAYER'+str(layer+1)
        # elevMColName = 'ELEV_M_LAYER'+str(layer)

        df_with_depths[elevColName] = df_with_depths[surface_elev_col] - df_with_depths[layer_thick_col] * layer

    return df_with_depths


# Function to export the result of thickness of target sediments in each layer
def layer_target_thick(gdf, layers=9, well_id_col='API_NUMBER',
                       return_all=False, export_dir=None, outfile_prefix=None,
                       depth_top_col='TOP', depth_bot_col='BOTTOM', log=False,
                       **kwargs):
    
    """Function to calculate thickness of target material
       in each layer at each well point.
       This function loops through each model layer and divides up
       the well intervals from the input GeoDataFrame into 4 categories:
       * 1) Intervals that pierce top of model layer but end within it
       * 2) Intervals contained entirely within model layer
       * 3) Intervals that begin within the model layer but pierce the bottom
       * 4) Intervals that begin above and end below the model layer

       For each category, the amount/thickness of the target material
       within each layer is calculated. These records are then
       "truth-checked" to ensure there are not duplicates and combined.
       The percent thickness (target thickness/layer thickness) is calculated,
       before data is returned and/or exported.

    Parameters
    ----------
    gdf : geopandas.GeoDataFrame
        Geodataframe containing classified data, surface elevation,
        bedrock elevation, layer depths, geometry.
    layers : int, default=9
        Number of layers in model, by default 9
    well_id_col : str, default="API_NUMBER"
        The name of the column that is used for uniquely identifying each well
    return_all : bool, default=False
        If True, return list of original GeoDataFrames with extra column
        added for target thick for each layer.
        If False, return list of geopandas.GeoDataFrames with only
        essential information for each layer.
    export_dir : str or pathlib.Path, default=None
        If str or pathlib.Path, should be directory to which
        to export dataframes built in function.
    outfile_prefix : str, default=None
        Only used if export_dir is set.
        Will be used at the start of the exported filenames.
    depth_top_col : str, default='TOP'
        Name of column containing data for depth
        to top of described well intervals.
    depth_bot_col : str, default='BOTTOM'
        Name of column containing data for depth
        to bottom of described well intervals.
    log : bool, default = True
        Whether to log inputs and outputs to log file.

    Returns
    -------
    res_df and/or res : list
        A list of Geopandas GeoDataFrames containing only important information
        needed for next stage of analysis. If `return_all=True`, the input data
        with the actual descriptions will be returned
        as a separate list of GeoDataFrames.
    """
    logger_function(log, locals(), inspect.currentframe().f_code.co_name)
    gdf['TOP_ELEV'] = gdf['SURFACE_ELEV'] - gdf[depth_top_col]
    gdf['BOT_ELEV'] = gdf['SURFACE_ELEV'] - gdf[depth_bot_col]

    layerList = range(1, layers+1)
    res_list = []
    resdf_list = []

    # Generate Column names based on (looped) integers
    for layer in layerList:
        zStr = 'ELEV'
        wellIntTop_col = 'TOP_ELEV'
        wellIntBot_col = 'BOT_ELEV'
        modelLyrTop_Col = zStr+'_LAYER'+str(layer)
        if layer != 9:  # For all layers except the bottom layer....
            modelLyrBot_col = zStr+'_LAYER'+str(layer+1)  # use the layer below
        else:  # Otherwise, ...
            modelLyrBot_col = "BEDROCK_"+zStr  # Use (corrected) brock depth

        # Divide records into 4 categories for ease of calculation:
            # 1: Well interval starts above layer top, ends within model layer
            # 2: Well interval is entirely contained withing model layer
            # 3: Well interval starts in layer, continues through bottom
            # 4: well interval begins/ends above/below (respective) model layer
        if isinstance(gdf[well_id_col], numbers.Number) or str(gdf[well_id_col]).isnumeric():
            gdf[well_id_col] = gdf[well_id_col].astype(int).astype(str)

        # records1 = intervals that go through the top of the layer and bottom is within layer
        records1 = gdf.loc[(gdf[wellIntTop_col] > gdf[modelLyrTop_Col]) &  # Top of the well interval is above or equal to the top of the layer
                           (gdf[wellIntBot_col] <= gdf[modelLyrTop_Col]) &  # Bottom is below the top of the layer
                           (gdf[wellIntBot_col] <= gdf[wellIntTop_col])].copy()  # Bottom is deeper than top (should already be the case)
        records1['TARG_THICK'] = pd.DataFrame(np.round((records1.loc[:, modelLyrTop_Col] - records1.loc[:, wellIntBot_col]) * records1['TARGET'], 3)).copy()

        # records2 = entire interval is within layer
        records2 = gdf.loc[(gdf[wellIntTop_col] <= gdf[modelLyrTop_Col]) &  # Top of the well is lower than top of the layer
                           (gdf[wellIntBot_col] >= gdf[modelLyrBot_col]) &  # Bottom of the well is above bottom of the layer
                           (gdf[wellIntBot_col] <= gdf[wellIntTop_col])].copy()  # Bottom ofthe well is deeper than or equal to top (should already be the case)
        records2['TARG_THICK'] = pd.DataFrame(np.round((records2.loc[:, wellIntTop_col] - records2.loc[:, wellIntBot_col]) * records2['TARGET'], 3)).copy()

        # records3 = intervals with top within layer and bottom of interval going through bottom of layer
        records3 = gdf.loc[(gdf[wellIntTop_col] >= gdf[modelLyrBot_col]) &  # Top of the well is above bottom of layer
                           (gdf[wellIntTop_col] <= gdf[modelLyrTop_Col]) &  # Top of well is below top of layer
                           (gdf[wellIntBot_col] < gdf[modelLyrBot_col]) &  # Bottom of the well is below bottom of layer
                           (gdf[wellIntBot_col] <= gdf[wellIntTop_col])].copy()  # Bottom is deeper than top (should already be the case)
        records3['TARG_THICK'] = pd.DataFrame(np.round((records3.loc[:, wellIntTop_col] - (records3.loc[:, modelLyrBot_col])) * records3['TARGET'], 3)).copy()

        # records4 = interval goes through entire layer
        records4 = gdf.loc[(gdf[wellIntTop_col] > gdf[modelLyrTop_Col]) &  # Top of well is above top of layer
                           (gdf[wellIntBot_col] < gdf[modelLyrBot_col]) &  # Bottom of well is below bottom of layer
                           (gdf[wellIntBot_col] <= gdf[wellIntTop_col])].copy()  # Bottom of well is below top of well
        records4['TARG_THICK'] = pd.DataFrame(np.round((records4.loc[:, modelLyrTop_Col] - records4.loc[:, modelLyrBot_col]) * records4['TARGET'], 3)).copy()

        # Truth check: ensure only well data is not being duplicated
        # Do the "partial" records first (the records that don't go through the entire layer)
        inputRecordList = [records1, records3, records4]
        truthCheckedRecords = []  # initialize output list for merging later
        subSetCols = [well_id_col, 'TOP', "BOTTOM"]
        
        # Go through each set of records, and remove duplicate well intervals
        for recDF in inputRecordList:
            # First sort by target thickness (if duplicates, keep largest)
            recDFSorted = recDF.sort_values(by='TARG_THICK', ascending=False)

            # Drop duplicates and keep largest
            recDFSorted = recDFSorted.drop_duplicates(subset=subSetCols,
                                                      keep='first')
            
            # Re-sort by the well id column for consistency's sake
            recDF = recDFSorted.sort_values(by=well_id_col)

            # Append this category to list for later merging
            truthCheckedRecords.append(recDF)

        # Truth check records category 2, which may have multiples
        # First sort by target thickness (if duplicates, keep largest)
        rec2Sorted = records2.sort_values(by='TARG_THICK', ascending=False)
        
        # Drop duplicates and keep largest
        records2 = rec2Sorted.drop_duplicates(subset=subSetCols,
                                              keep='first')
        
        # Re-sort by the well id column for consistency's sake
        records2 = records2.sort_values(by=well_id_col)

        # Insert this category to list for merging
        truthCheckedRecords.insert(1, records2)

        # Merge four record categories back into single (geo)dataframe
        res = gpd.GeoDataFrame(pd.concat(truthCheckedRecords),
                               geometry='geometry', crs=gdf.crs).sort_values(by=well_id_col)

        # The sign may be reversed if using depth rather than elevation
        if (res['TARG_THICK'] < 0).all():
            res['TARG_THICK'] = res['TARG_THICK'] * -1
        
        # Cannot have negative thicknesses
        res['TARG_THICK'] = res['TARG_THICK'].clip(lower=0)
        res['LAYER_THICK'] = res['LAYER_THICK'].clip(lower=0)

        res.reset_index(drop=True, inplace=True)
        
        # Get geometries for each unique API/well
        # Calculate thickness for each well interval in the layer indicated
        #   (e.g., if there are two well intervals from same well in one model layer)

        # Group by well id column and location, and sum TARG_THICK for each entry
        res_df = res.groupby(by=[well_id_col, 'LATITUDE', 'LONGITUDE'],
                             as_index=False)['TARG_THICK'].sum()

        # Remove the columns so they are not repeated after merge
        mergeRes = res.drop(['LATITUDE', "LONGITUDE", "TARG_THICK"], axis=1)
        
        # Merge the grouped/summed dataframe with the main dataframe
        res_df = pd.merge(left=res_df, right=mergeRes,
                          how='left', on=well_id_col)

        # Calculate thickness as % of total layer thickness (and clip to 1)
        res_df['TARG_THICK_PER'] = pd.DataFrame(np.round(res_df['TARG_THICK']/res_df['LAYER_THICK'], 3)).clip(upper=1)
        
        # Replace np.inf and np.nans with 0 (to ease interpolation)
        res_df['TARG_THICK_PER'] = res_df['TARG_THICK_PER'].where(res_df['TARG_THICK_PER'] != np.inf, other=0)
        res_df['TARG_THICK_PER'] = res_df['TARG_THICK_PER'].where(res_df['TARG_THICK_PER'] != np.nan, other=0)

        res_df["LAYER"] = layer  # Include the layer # as a separate gdf column
        res_df = res_df[[well_id_col, 'LATITUDE', 'LONGITUDE', 'LATITUDE_PROJ',
                         'LONGITUDE_PROJ', 'TOP', 'BOTTOM', 'TOP_ELEV',
                         'BOT_ELEV', 'SURFACE_ELEV', modelLyrTop_Col,
                         modelLyrBot_col, 'LAYER_THICK',
                         'TARG_THICK', 'TARG_THICK_PER', 'LAYER',
                         'geometry']].copy()
        
        # Convert back to GeoDataFrame
        res_df = gpd.GeoDataFrame(res_df,
                                  geometry='geometry',
                                  crs=gdf.crs)

        # Add layer outputs to list to be returned
        resdf_list.append(res_df)
        res_list.append(res)

        # Export data if specified
        if isinstance(export_dir, (pathlib.PurePath, str, os.PathLike)):
            export_dir = pathlib.Path(export_dir)
            if export_dir.is_dir():
                pass
            else:
                try:
                    os.mkdir(export_dir)
                except Exception:
                    print('Specified export directory does not exist and cannot be created. Function will continue to run, but data will not be exported.')

            # Format and build export filepath
            zFillDigs = len(str(len(layerList)))
            if str(outfile_prefix).endswith('_'):
                outfile_prefix = outfile_prefix[:-1]
            elif outfile_prefix is None:
                outfile_prefix = ''

            nowStr = str(datetime.datetime.today().date())+'_'+str(datetime.datetime.today().hour)+'-'+str(datetime.datetime.today().minute)+'-'+str(datetime.datetime.today().second)
            outPath = export_dir.joinpath(outfile_prefix+'_Lyr'+str(layer).zfill(zFillDigs)+'_'+nowStr+'.csv')
            outPathStr = outPath.as_posix()
            
            if return_all:
                res.to_csv(outPathStr, sep=',',
                           na_rep=np.nan, index_label='ID')
                res_df.to_csv(outPathStr, sep=',',
                              na_rep=np.nan, index_label='ID')
            else:
                res_df.to_csv(outPathStr, sep=',',
                              na_rep=np.nan, index_label='ID')

    if return_all:
        return res_list, resdf_list
    else:
        return resdf_list


# Interpolate layers to model model_grid
def layer_interp(points, model_grid, layers=None, interp_kind='nearest',
                 surface_grid=None, bedrock_grid=None,
                 layer_thick_grid=None, drift_thick_grid=None,
                 return_type='dataset', export_dir=None,
                 target_col='TARG_THICK_PER', layer_col='LAYER',
                 xcol=None, ycol=None, xcoord='x', ycoord='y',
                 log=False, verbose=False, **kwargs):

    """Function to interpolate results (by default TARG_THICK_PER,
    or Target thickness percent per layer).
    Converts dataframe points to gridded data.
    Results are saved to Model_Layer variable
    in output xarray.Dataset, by default
    
    This function uses the scipy.interpolate module for interpolation.

     Different interpolation methods may be used by specifying `interp_kind=`:
     * `'Nearest'`: Nearest neighbor (fastest).
     Uses scipy.interpolate.NearestNDInterpolator()
     * `'Linear'`: Linear interpolation
     Uses scipy.interpolate.LinearNDInterpolator()
     * `'Inter2d'`: Spline interpolation
     Uses scipy.interpolate.bisplrep()
     * `'CloughTocher`': Cubic interpolation using clough-tocher method
     Uses scipy.interpolate.CloughTocher2DInterpolator()
     * `'Radial basis function'`: Radial basis function
     Uses scipy.interpolate.RBFInterpolator()

    Parameters
    ----------
    points : list
        List containing pandas dataframes or geopandas geoadataframes containing the point data. Should be resDF_list output from layer_target_thick().
    model_grid : xr.DataArray or xr.Dataset
        Xarray DataArray or DataSet with the coordinates/spatial reference of the output model_grid to interpolate to
    layers : int, default=None
        Number of layers for interpolation. If None, uses the length ofthe points list to determine number of layers. By default None.
    interp_kind : str, {'nearest', 'interp2d','linear', 'cloughtocher', 'radial basis function'}
        Type of interpolation to use. See scipy.interpolate N-D scattered. Values can be any of the following (also shown in "kind" column of N-D scattered section of table here: https://docs.scipy.org/doc/scipy/tutorial/interpolate.html). By default 'nearest'
    return_type : str, {'dataset', 'dataarray'}
        Type of xarray object to return, either xr.DataArray or xr.Dataset, by default 'dataset.'
    export_dir : str or pathlib.Path, default=None
        Export directory for interpolated grids, using w4h.export_grids(). If None, does not export, by default None.
    target_col : str, default = 'TARG_THICK_PER'
        Name of column in points containing data to be interpolated, by default 'TARG_THICK_PER'.
    layer_col : str, default = 'Layer'
        Name of column containing layer number. Not currently used, by default 'LAYER'
    xcol : str, default = 'None'
        Name of column containing x coordinates. If None, will look for 'geometry' column, as in a geopandas.GeoDataframe. By default None
    ycol : str, default = 'None'
        Name of column containing y coordinates. If None, will look for 'geometry' column, as in a geopandas.GeoDataframe. By default None
    xcoord : str, default='x'
        Name of x coordinate in model_grid, used to extract x values of model_grid, by default 'x'
    ycoord : str, default='y'
        Name of y coordinate in model_grid, used to extract x values of model_grid, by default 'y'
    log : bool, default = True
        Whether to log inputs and outputs to log file.
    **kwargs
        Keyword arguments to be read directly into whichever scipy.interpolate function is designated by the interp_kind parameter.

    Returns
    -------
    interp_data : xr.DataArray or xr.Dataset, depending on return_type
        By default, returns an xr.DataArray object with the layers added as a new dimension called Layer. Can also specify return_type='dataset' to return an xr.Dataset with each layer as a separate variable.
    """
    logger_function(log, locals(), inspect.currentframe().f_code.co_name)

    if verbose:
        verbose_print(layer_interp, locals(), exclude_params=['points', 'model_grid'])

    # Possible inputs (casefolded) for different interp methods
    nnList = ['nearest', 'nearest neighbor', 'nearestneighbor',
              'neighbor', 'nn', 'n']
    splineList = ['interp2d', 'interp2', 'interp', 'spline', 'spl', 'sp', 's']
    linList = ['linear', 'lin', 'l']
    ctList = ['clough tocher', 'clough', 'cloughtocher', 'ct', 'c']
    rbfList = ['rbf', 'radial basis', 'radial basis function', 'r', 'radial']

    # Potential future additions:
    #   k-nearest neighbors from scikit-learn?
    #   kriging? (from pykrige or maybe also from scikit-learn)

    # Check and format input model grid
    if not isinstance(model_grid, (xr.DataArray, xr.Dataset)):
        if pathlib.Path(model_grid).exists():
            model_grid = xr.open_dataarray(model_grid)

    # Extract model grid coordinates
    X = np.round(model_grid[xcoord].values, 10)
    Y = np.round(model_grid[ycoord].values, 10)

    # Get number of layers
    # If layers is not specified, use the length of the points list
    if layers is None and (type(points) is list or type(points) is dict):
        layers = len(points)

    if len(points) != layers:
        print('You have specified a different number of layers than what is iterable in the points argument. This may not work properly.')

    if verbose:
        print('\tInterpolating target lithology at each layer:')

    # Loop through each layer and interpolate (2d interpolation within layer)
    daDict = {}
    for lyr in range(1, layers+1):

        # Get points for each layer
        if type(points) is list or type(points) is dict:
            pts = points[lyr-1]
        else:
            pts = points

        # Get x coordinates for each well point
        if xcol is None:
            if 'geometry' in pts.columns:
                dataX = pts['geometry'].x
            else:
                print('xcol not specified and geometry column not detected (points is not/does not contain geopandas.GeoDataFrame)')
                return
        else:
            dataX = pts[xcol]
        
        # Get x coordinates for each well point
        if ycol is None:
            if 'geometry' in pts.columns:
                dataY = pts['geometry'].y
            else:
                print('ycol not specified and geometry column not detected (points is not/does not contain geopandas.GeoDataFrame)')
                return
        else:
            dataY = pts[ycol]

        # Get 'z' coordinates (interpolated value) for each well point
        interpVal = pts[target_col]

        # Drop points without x, y, or z data (and maintain consistency)
        dataX = dataX.dropna()
        dataY = dataY.loc[dataX.index]
        dataY = dataY.dropna()
        interpVal = interpVal.loc[dataY.index]
        interpVal = interpVal.dropna()

        dataX = dataX.loc[interpVal.index]
        dataY = dataY.loc[interpVal.index]

        dataX = dataX.reset_index(drop=True)
        dataY = dataY.reset_index(drop=True)
        interpVal = interpVal.reset_index(drop=True)

        # Carry out interpolation
        # Nearest neighbor
        if interp_kind.lower() in nnList:
            interpType = 'Nearest Neighbor'
            X, Y = np.meshgrid(X, Y, sparse=True)  # 2D Grid for interpolation
            dataPoints = np.array(list(zip(dataX, dataY)))
            interp = interpolate.NearestNDInterpolator(dataPoints, interpVal,
                                                       **kwargs)
            Z = interp(X, Y)

        # Linear
        elif interp_kind.lower() in linList:
            interpType = 'Linear'
            dataPoints = np.array(list(zip(dataX, dataY)))
            interp = interpolate.LinearNDInterpolator(dataPoints, interpVal,
                                                      **kwargs)
            X, Y = np.meshgrid(X, Y, sparse=True)  # 2D Grid for interpolation
            Z = interp(X, Y)

        # Clough-toucher (cubic)
        elif interp_kind.lower() in ctList:
            interpType = 'Clough-Toucher'
            X, Y = np.meshgrid(X, Y, sparse=True)  # 2D Grid for interpolation
            if 'tol' not in kwargs:
                kwargs['tol'] = 1e10
            interp = interpolate.CloughTocher2DInterpolator(list(zip(dataX, dataY)), interpVal, **kwargs)
            Z = interp(X, Y)

        # Radial basis function
        elif interp_kind.lower() in rbfList:
            interpType = 'Radial Basis'
            dataXY = np.column_stack((dataX, dataY))
            interp = interpolate.RBFInterpolator(dataXY, interpVal, **kwargs)
            print("Radial Basis Function does not work well with many well-based datasets. Consider instead specifying 'nearest', 'linear', 'spline', or 'clough tocher' for interpolation interp_kind.")
            Z = interp(np.column_stack((X.ravel(), Y.ravel()))).reshape(X.shape)

        # Spline
        elif interp_kind.lower() in splineList:
            interpType = 'Spline Interpolation'
            Z = interpolate.bisplrep(dataX, dataY, interpVal, **kwargs)

        # Nearest neighbor by default if otherwise not specified
        else:
            if verbose:
                print(f'Specified interpolation (interp_kind={interp_kind}) not recognized, using nearest neighbor.')
                print("\tinterp_kind should be one of: 'nearest', 'linear', 'interp2d', 'cloughtocher', or 'spline'")

            interpType = 'Nearest Neighbor'
            X, Y = np.meshgrid(X, Y, sparse=True)  # 2D Grid for interpolation
            interp = interpolate.NearestNDInterpolator(list(zip(dataX, dataY)),
                                                       interpVal, **kwargs)
            Z = interp(X, Y)

        # Create new datarray with new data values, else same as model_grid
        interp_grid = xr.DataArray(
                    data=Z,
                    dims=model_grid.dims,
                    coords=model_grid.coords)

        # Drop if only a single coordinate in "band" dimension
        if 'band' in interp_grid.coords:
            interp_grid = interp_grid.drop_vars('band')

        # Clip to 0-1 if percentage
        if target_col == 'TARG_THICK_PER':
            interp_grid = interp_grid.clip(min=0, max=1, keep_attrs=True)

        # Add coordinate in layer dimension for current layer
        interp_grid = interp_grid.expand_dims(dim='Layer')
        interp_grid = interp_grid.assign_coords(Layer=[lyr])

        # Delete to reduce memory usage (?)
        del Z
        del dataX
        del dataY
        del interpVal
        del interp

        zFillDigs = len(str(layers))
        daDict['Layer'+str(lyr).zfill(zFillDigs)] = interp_grid
        del interp_grid
        if verbose:
            print('\t\tCompleted {} interpolation for Layer {}'.format(str(interpType).lower(), str(lyr).zfill(zFillDigs)))

    # Determine whether to export xarray DataArray or Dataset
    dataArrayList = ['dataarray', 'da', 'a', 'array']
    dataSetList = ['dataset', 'ds', 'set']

    interp_data = xr.concat(daDict.values(), dim='Layer')
    interp_data = interp_data.assign_coords(Layer=np.arange(1, layers+1))

    if return_type.lower() in dataArrayList:
        pass
    else:
        if return_type.lower() not in dataSetList and verbose:
            print(f"{return_type} is not a valid input for return_type. Please set return_type to either 'dataarray' or 'dataset'")
            print("Using dataset by default")            
        interp_data = xr.Dataset(data_vars={'Model_Layers': interp_data})
        if verbose:
            print('Done with interpolation, getting additional layers and attributes')

        # Get common attributes from all layers to use as "global" attributes
        common_attrs = {}
        for i, (var_name, data_array) in enumerate(interp_data.data_vars.items()):
            if i == 0:
                common_attrs = data_array.attrs
            else:
                common_attrs = {k: v for k, v in common_attrs.items() if k in data_array.attrs and data_array.attrs[k] == v}
        interp_data.attrs.update(common_attrs)

    if verbose:
        for i, layer_data in enumerate(interp_data):
            pts = points[i]
            pts.plot(c=pts[target_col])

    if export_dir is None:
        pass
    else:
        w4h.export_grids(grid_data=interp_data, out_path=export_dir, file_id='', filetype='tif', variable_sep=True, date_stamp=True)
        print('Exported to {}'.format(export_dir))

    return interp_data


<<<<<<< HEAD
# Implementation of natural neighbor interpolation algorithm
def natural_neighbor_interp(points, model_grid, layers=None, ):
    return Voronoi(points=points)
=======
def natural_neighbor_interp(points, model_grid=None, parallelize=False,
                            well_id='API_NUMBER', interp_value='ELEVATION',
                            xcoord='LONGITUDE', ycoord='LATITUDE', elev="ELEVATION",
                            show_points=False, sparsity_factor=10,
                            show_plot=False, show_adjacent_regions=False, show_voronoi=False,
                            time_segments=False, layers=None, ):
    time0 = datetime.datetime.now()
    model_grid_IN = rxr.open_rasterio(model_grid)
    
    interp_grid = model_grid_IN[:, ::sparsity_factor, ::sparsity_factor]
    interp_grid = interp_grid.rio.reproject(4326)

    uniqueWellDF = points.drop_duplicates(subset=well_id)[[well_id, xcoord, ycoord, elev, 'geometry']].reset_index(drop=True)
    
    uniqueWellDF['geometry'] = uniqueWellDF['geometry'].apply(wkt.loads)
    uniqueWellDF = gpd.GeoDataFrame(uniqueWellDF, geometry='geometry', crs=4326)
    
    minx, miny, maxx, maxy = uniqueWellDF.total_bounds
    interp_grid = interp_grid.rio.clip_box(minx=minx, miny=miny, maxx=maxx, maxy=maxy)
    
    wellPtList = []
    wellValueList = []
    valueField = 'ELEVATION'
    for i, well in uniqueWellDF.iterrows():
        wellPtList.append([well['LONGITUDE'], well["LATITUDE"]])
        wellValueList.append(float(well[valueField]))
    wellPtArr = np.array(wellPtList)

    if show_points:
        uniqueWellDF.plot(c=uniqueWellDF[interp_value], vmin=400, vmax=600)#xcoord, ycoord, kind='scatter')
        plt.show()

    wellPtList = []
    wellValueList = []
    for i, well in uniqueWellDF.iterrows():
        wellPtList.append([well[xcoord], well[ycoord]])
        wellValueList.append(float(well[interp_value]))

    vClass = Voronoi(points=wellPtArr)
    if time_segments:
        thisTime = lastTime = datetime.datetime.now()
        print(f"Voronoi time:  {thisTime-time0}")

    if show_voronoi:
        voronoi_plot_2d(vClass)
        plt.show()

    # Get vertices as variable
    verts = vClass.vertices

    # Iterate through all coordinates for interpolation
    # CODE HERE FOR ITERATING THROUGH COORDS?
    #newPoint = Point([-90.1, 38.7])
    
    def _vectorized_nat_neighbor(x, y, time_segments=time_segments):
        newPoint = Point([x, y])
        lastTime = datetime.datetime.now()
        
        # Find region containing the "newPoint" (point for interpolation)
        polygonList = []
        polyRegInd = []
        containingRegion = None
        for i, region in enumerate(vClass.regions):
            # Create (valid) shapely polygon for each region using vertices
            vertList = [verts[v].tolist() for v in region if v != -1]
            if len(vertList) > 0 and vertList[0] != vertList[-1]:
                vertList.append(vertList[0])

            if len(vertList) == 0:
                continue
            currPoly = Polygon(vertList)

            # If polygon contains the point, record and break loop
            if currPoly.is_valid and currPoly.contains(newPoint) and containingRegion is None:
                containingRegion = currPoly
                containingRegionIndex = i
                break
            polygonList.append(currPoly)
            polyRegInd.append(i)

        if containingRegion is None:
            #print("Polygon is invalid or no overlapping polygons with point")
            return np.nan

        if time_segments:
            thisTime = datetime.datetime.now()
            print(f"Make Initial Polygons time:  {thisTime-lastTime}")
            lastTime = datetime.datetime.now()

        # Get all regions that touch containing region
        # UPDATE THIS WITH GEOPANDAS FOR EFFICIENCY!!!!!!
        regionAndAdjacents = [containingRegion]
        regionIndices = [containingRegionIndex]
        for i, region in enumerate(polygonList):
            touchCondition = containingRegion.touches(region)

            if touchCondition:
                regionAndAdjacents.append(region)
                regionIndices.append(polyRegInd[i])

        # Now, get second layer of regions
        # UPDATE THIS WITH GEOPANDAS FOR EFFICIENCY!!!!!!
        regionAndAdjacents2 = regionAndAdjacents.copy()
        for i, region in enumerate(regionAndAdjacents2):
            for j, regInd in enumerate(vClass.point_region):
                regionVerts = [verts[v].tolist() for v in vClass.regions[regInd]]
                currPoly = Polygon(regionVerts)
                if region.touches(currPoly) and currPoly.is_valid and regInd not in regionIndices:
                    regionAndAdjacents.append(currPoly)
                    regionIndices.append(int(regInd))

        if time_segments:
            thisTime = datetime.datetime.now()
            print(f"Get all adjacent and semi-adjacent Polygons:  {thisTime-lastTime}")
            lastTime = datetime.datetime.now()

        # Get points and values for interpolation
        nearPoints = [newPoint.coords[0]]
        nearValues = [None]
        vPR = list(vClass.point_region)
        for ind in regionIndices:
            nearValues.append(wellValueList[vPR.index(ind)])
            nearPoints.append(vClass.points[vPR.index(ind)].tolist())
        regGS = gpd.GeoDataFrame(zip(regionIndices, regionAndAdjacents), columns=['RegionIndices', 'geometry'], crs=4326)

        if time_segments:
            thisTime = datetime.datetime.now()
            print(f"Extract points for interpolation:  {thisTime-lastTime}")
            lastTime = datetime.datetime.now()

        # Plot regions and points
        if show_adjacent_regions:
            x, y = zip(*nearPoints)
            fig, ax = plt.subplots(figsize=(10,10))
            ax.scatter(x, y, c=nearValues)

            regGS.plot(ax=ax, facecolor='#00000000', edgecolor='k')
            ax.scatter(x=newPoint.xy[0], y=newPoint.xy[1], c='k', marker='+')
            [ax.text(x=x[i], y=y[i], s=f"{nv:.0f}") for i, nv in enumerate(nearValues) if i!=0]
            plt.show()
            if time_segments:
                thisTime = datetime.datetime.now()
                print(f"Plot adjacent regions:  {thisTime-lastTime}")
                lastTime = datetime.datetime.now()

        # Create new voronoi only with points with regions nearby to new point (to reduce computational cost)
        nearbyVor = Voronoi(points=nearPoints)
        if time_segments:
            thisTime = datetime.datetime.now()
            print(f"Generate near voronoi:  {thisTime-lastTime}")
            lastTime = datetime.datetime.now()

        # Go through just the nearby regions, check validitiy, and get info
        # (Might be able to just access with indices and save time?)
        polygons = []
        for i, region in enumerate(nearbyVor.regions):
            # Create (valid) shapely polygon for each region using vertices
            vertList = [verts[v].tolist() for v in region]

            if len(vertList)>0 and vertList[0] != vertList[-1]:
                vertList.append(vertList[0])

            if len(vertList) < 4:
                continue
            
            currPoly = Polygon(vertList)

            # If polygon contains the point, record and break loop
            if currPoly.is_valid and currPoly.contains(newPoint) and containingRegion is False:
                containingRegion = currPoly
                containingRegionIndex = i
            polygons.append(currPoly)
            polyRegInd.append(i)

        if time_segments:
            thisTime = datetime.datetime.now()
            print(f"Get nearby polygons:  {thisTime-lastTime}")
            lastTime = datetime.datetime.now()

        # Get the "New" polygon (the one created for the interpolation point of interest)
        try:
            polyOfInterest = Polygon([nearbyVor.vertices[v] for v in nearbyVor.regions[nearbyVor.point_region[0]]])
        except:
            return np.nan
        
        if not polyOfInterest.is_valid:
            #print('Polygon of interest is not valid')
            return np.nan

        # Plot regions nearby point of interest, and overlap of new Voronoi and old
        if show_plot:
            fig3, ax3 = plt.subplots()
            regGS.plot(facecolor="#00000000", edgecolor='k', ax=ax3)
            x, y = zip(*nearPoints)
            ax3.scatter(x, y)
            gpd.GeoSeries([polyOfInterest], crs=4326).plot(facecolor="#00000000", 
                                                        edgecolor='r', linewidths=5, ax=ax3)
            if time_segments:
                thisTime = datetime.datetime.now()
                print(f"Plot nearby polys and overlap:  {thisTime-lastTime}")
                lastTime = datetime.datetime.now()
            plt.show()
            
        # Check which regions overlap and their areas
        intersectionAreas = []
        intersectionValues = []
        for row, reg in regGS.iterrows():
            if reg['geometry'].intersects(polyOfInterest):
                intersectionAreas.append(polyOfInterest.intersection(reg['geometry']).area)
                intersectionValues.append(float(wellValueList[vPR.index(reg['RegionIndices'])]))            

        # Calculate weights
        weights = np.array(intersectionAreas)/np.nansum(intersectionAreas)
        if time_segments:
            thisTime = datetime.datetime.now()
            print(f"Calculate weights:  {thisTime-lastTime}")
            lastTime = datetime.datetime.now()

        res = float(np.nansum(weights * intersectionValues))
        # Calculate and return natural neighbor interpolated value
        return res

    if parallelize: 
        x = interp_grid["x"].values
        y = interp_grid["y"].values

        da_x = xr.DataArray(x, dims="x", coords={"x": x})
        da_y = xr.DataArray(y, dims="y", coords={"y": y})

        # Broadcast to full grid
        X, Y = xr.broadcast(da_x, da_y)

        # Apply function vectorized over coordinates
        result_vec = xr.apply_ufunc(
            _vectorized_nat_neighbor, X, Y,
            vectorize=True,
            #dask="parallelized", # optional if using dask
            output_dtypes=[float]        
            )

        print(interp_grid)
        print(result_vec)

        return xr.DataArray(result_vec.T,
                            coords={"y": interp_grid.y, "x": interp_grid.x},
                            dims=("y", "x"))
    else:
        print("Starting interpolation at all grid points: ", len(interp_grid['x'].values), 'x', len(interp_grid['y'].values), len(interp_grid['y'].values)*len(interp_grid['x'].values))
        resultList = []
        for x in interp_grid['x'].values:
            innerList = []
            for y in interp_grid['y'].values:
                interpVal = _vectorized_nat_neighbor(x, y, time_segments=time_segments)
                innerList.append(interpVal)
            resultList.append(innerList)
    
    
        print("Final Size:", np.array(resultList).shape)
        return xr.DataArray(np.array(resultList).T,
                            coords={"y": interp_grid.y, "x": interp_grid.x},
                            dims=("y", "x"))
>>>>>>> 133c2be6

# Optional, combine dataset
def combine_dataset(layer_dataset, surface_elev, bedrock_elev, layer_thick, log=False):
    """Function to combine xarray datasets or datarrays into
    a single xarray.Dataset.
    Useful to add surface, bedrock, layer thick, and layer datasets
    all into one variable, for pickling or netcdf export, for example.

    Parameters
    ----------
    layer_dataset : xr.DataArray
        DataArray contining all the interpolated layer information.
    surface_elev : xr.DataArray
        DataArray containing surface elevation data
    bedrock_elev : xr.DataArray
        DataArray containing bedrock elevation data
    layer_thick : xr.DataArray
        DataArray containing layer thickness at each point in the model grid
    log : bool, default = False
        Whether to log inputs and outputs to log file.

    Returns
    -------
    xarray.Dataset or xarray.DataArray
        Dataset with all arrays set to different variables within dataset.
        Or simply DataArray, if specified.
    """
    logger_function(log, locals(), inspect.currentframe().f_code.co_name)

    daDict = {}
    daDict['Layers'] = layer_dataset
    daDict['Surface_Elev'] = surface_elev
    daDict['Bedrock_Elev'] = bedrock_elev
    daDict['Layer_Thickness'] = layer_thick

    combined_dataset = xr.Dataset(daDict)

    return combined_dataset<|MERGE_RESOLUTION|>--- conflicted
+++ resolved
@@ -679,11 +679,6 @@
     return interp_data
 
 
-<<<<<<< HEAD
-# Implementation of natural neighbor interpolation algorithm
-def natural_neighbor_interp(points, model_grid, layers=None, ):
-    return Voronoi(points=points)
-=======
 def natural_neighbor_interp(points, model_grid=None, parallelize=False,
                             well_id='API_NUMBER', interp_value='ELEVATION',
                             xcoord='LONGITUDE', ycoord='LATITUDE', elev="ELEVATION",
@@ -945,7 +940,6 @@
         return xr.DataArray(np.array(resultList).T,
                             coords={"y": interp_grid.y, "x": interp_grid.x},
                             dims=("y", "x"))
->>>>>>> 133c2be6
 
 # Optional, combine dataset
 def combine_dataset(layer_dataset, surface_elev, bedrock_elev, layer_thick, log=False):
